import { MongoConnectionOptions } from 'typeorm/driver/mongodb/MongoConnectionOptions';

import { decimal } from '../constants';
<<<<<<< HEAD
import { Auth } from '../modules/auth/auth.entity';
import { User } from '../modules/users/user.entity';
=======
import { Agent } from '../entities/agent.entity';
import { User } from '../entities/user.entity';
>>>>>>> 0de0e19e

const { PORT, API_PREFIX, DB_HOST, DB_PORT, DB_NAME } = process.env;

const portNumber = parseInt(DB_PORT, decimal);
const dbSettings: MongoConnectionOptions = {
  type: 'mongodb',
  host: DB_HOST || 'localhost',
  port: Number.isInteger(portNumber) ? portNumber : 27017,
  database: DB_NAME || 'dost',
<<<<<<< HEAD
  entities: [User, Auth]
=======
  entities: [User, Agent]
>>>>>>> 0de0e19e
};

export const settings = {
  port: PORT || 3000,
  apiPrefix: API_PREFIX || 'api',
  db: dbSettings
};<|MERGE_RESOLUTION|>--- conflicted
+++ resolved
@@ -1,13 +1,9 @@
 import { MongoConnectionOptions } from 'typeorm/driver/mongodb/MongoConnectionOptions';
 
 import { decimal } from '../constants';
-<<<<<<< HEAD
-import { Auth } from '../modules/auth/auth.entity';
-import { User } from '../modules/users/user.entity';
-=======
+import { Auth } from '../entities/auth.entity';
 import { Agent } from '../entities/agent.entity';
 import { User } from '../entities/user.entity';
->>>>>>> 0de0e19e
 
 const { PORT, API_PREFIX, DB_HOST, DB_PORT, DB_NAME } = process.env;
 
@@ -17,11 +13,7 @@
   host: DB_HOST || 'localhost',
   port: Number.isInteger(portNumber) ? portNumber : 27017,
   database: DB_NAME || 'dost',
-<<<<<<< HEAD
-  entities: [User, Auth]
-=======
-  entities: [User, Agent]
->>>>>>> 0de0e19e
+  entities: [User, Auth, Agent]
 };
 
 export const settings = {
