--- conflicted
+++ resolved
@@ -1,22 +1,15 @@
 import { Module } from '@nestjs/common';
 import { TypeOrmModule } from '@nestjs/typeorm';
 
+import { settings } from './settings';
+import { AppService } from './app.service';
 import { AppController } from './app.controller';
-import { AppService } from './app.service';
-<<<<<<< HEAD
 import { AuthModule } from './modules/auth/auth.module';
-=======
 import { AgentsModule } from './modules/agents/agents.module';
->>>>>>> 0de0e19e
 import { UsersModule } from './modules/users/users.module';
-import { settings } from './settings';
 
 @Module({
-<<<<<<< HEAD
-  imports: [TypeOrmModule.forRoot(settings.db), UsersModule, AuthModule],
-=======
-  imports: [TypeOrmModule.forRoot(settings.db), UsersModule, AgentsModule],
->>>>>>> 0de0e19e
+  imports: [TypeOrmModule.forRoot(settings.db), AuthModule, UsersModule, AgentsModule],
   controllers: [AppController],
   providers: [AppService]
 })
