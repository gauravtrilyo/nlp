--- conflicted
+++ resolved
@@ -1,10 +1,7 @@
 export const decimal = 10;
-<<<<<<< HEAD
+export const utc = 'UTC';
 export const role = {
   guest: 'guest',
   contributor: 'contributor',
   admin: 'admin'
-};
-=======
-export const utc = 'UTC';
->>>>>>> 0de0e19e
+};