import { Repository, UpdateResult } from 'typeorm';
import { DeleteResult } from 'typeorm/query-builder/result/DeleteResult';
import { Injectable } from '@nestjs/common';
import { InjectRepository } from '@nestjs/typeorm';

<<<<<<< HEAD
import { UserAlreadyExistsException } from '../../exceptions/user-already-exists.exception';
import { CryptoService } from '../crypto/crypto.service';
import { User } from './user.entity';
=======
import { User } from '../../entities/user.entity';
>>>>>>> 0de0e19e

@Injectable()
export class UsersService {
  constructor(
    @InjectRepository(User) private readonly userRepository: Repository<User>,
    private readonly cryptoService: CryptoService
  ) {}

  public async create(newEntity): Promise<User> {
    const { username, email } = newEntity;
    const options = { where: { $or: [{ email }, { username }] } };

    const existingUser = await this.userRepository.find(options);

    if (existingUser && existingUser.length) {
      throw new UserAlreadyExistsException();
    }

    newEntity.password = await this.cryptoService.generateHash(newEntity.password);

    return await this.userRepository.save(newEntity);
  }

  public async findAll(query: object): Promise<User[]> {
    return await this.userRepository.find(query);
  }

  public async findById(id: string): Promise<User> {
    return await this.userRepository.findOne(id);
  }

  public async findOneByQuery(query): Promise<User> {
    return await this.userRepository.findOne(query);
  }

  public async findOneByUsername(username): Promise<User> {
    const query = { where: { username } };

    return await this.findOneByQuery(query);
  }

  public async changePassword(id, plainPassword) {
    const password = await this.cryptoService.generateHash(plainPassword);

    return await this.updateOne(id, { password });
  }

  public async updateOne(criteria, partialEntity): Promise<UpdateResult> {
    return await this.userRepository.update(criteria, partialEntity);
  }

  public async deleteOne(criteria): Promise<DeleteResult> {
    return await this.userRepository.delete(criteria);
  }
}<|MERGE_RESOLUTION|>--- conflicted
+++ resolved
@@ -3,13 +3,9 @@
 import { Injectable } from '@nestjs/common';
 import { InjectRepository } from '@nestjs/typeorm';
 
-<<<<<<< HEAD
+import { User } from '../../entities/user.entity';
 import { UserAlreadyExistsException } from '../../exceptions/user-already-exists.exception';
 import { CryptoService } from '../crypto/crypto.service';
-import { User } from './user.entity';
-=======
-import { User } from '../../entities/user.entity';
->>>>>>> 0de0e19e
 
 @Injectable()
 export class UsersService {
