--- conflicted
+++ resolved
@@ -1,4 +1,3 @@
-<<<<<<< HEAD
 import {
   Body,
   Controller,
@@ -12,15 +11,12 @@
   Res,
   UseGuards
 } from '@nestjs/common';
-=======
-import { Body, Controller, Delete, Get, Param, Patch, Post } from '@nestjs/common';
-import { LoggerService } from '../shared/services/logger.service';
->>>>>>> 0de0e19e
 
 import { role } from '../../constants';
 import { AdminOrMeGuard } from '../../guards/admin-or-me.guard';
 import { JwtAuthGuard } from '../../guards/auth.guard';
 import { RegisterGuard } from '../../guards/register.guard';
+import { LoggerService } from '../shared/services/logger.service';
 import { UsersService } from './users.service';
 
 @Controller('users')
@@ -30,20 +26,14 @@
   constructor(private readonly service: UsersService) {}
 
   @Get()
-<<<<<<< HEAD
   @UseGuards(new JwtAuthGuard([role.admin]))
   public async get(@Query('q') q) {
     const query = q && q !== '' ? JSON.parse(q) : q;
-
-    return await this.service.findAll(query);
-=======
-  public async get() {
-    const items = await this.service.findAll();
+    const items = await this.service.findAll(query);
 
     this.logger.log('get request received! %j', items);
 
     return items;
->>>>>>> 0de0e19e
   }
 
   @Get(':id')
