/*
 * Copyright (c) AXA Shared Services Spain S.A.
 *
 * Permission is hereby granted, free of charge, to any person obtaining
 * a copy of this software and associated documentation files (the
 * "Software"), to deal in the Software without restriction, including
 * without limitation the rights to use, copy, modify, merge, publish,
 * distribute, sublicense, and/or sell copies of the Software, and to
 * permit persons to whom the Software is furnished to do so, subject to
 * the following conditions:
 *
 * The above copyright notice and this permission notice shall be
 * included in all copies or substantial portions of the Software.
 *
 * THE SOFTWARE IS PROVIDED "AS IS", WITHOUT WARRANTY OF ANY KIND,
 * EXPRESS OR IMPLIED, INCLUDING BUT NOT LIMITED TO THE WARRANTIES OF
 * MERCHANTABILITY, FITNESS FOR A PARTICULAR PURPOSE AND
 * NONINFRINGEMENT. IN NO EVENT SHALL THE AUTHORS OR COPYRIGHT HOLDERS BE
 * LIABLE FOR ANY CLAIM, DAMAGES OR OTHER LIABILITY, WHETHER IN AN ACTION
 * OF CONTRACT, TORT OR OTHERWISE, ARISING FROM, OUT OF OR IN CONNECTION
 * WITH THE SOFTWARE OR THE USE OR OTHER DEALINGS IN THE SOFTWARE.
 */

const app = require('../../app');
const FileBundle = require('../../core/file-bundle');
const { UnknownFormatException } = require('../../exceptions');
const { Model, RowType, exportSettings, Format } = require('../../constants');
const { AgentStatus } = require('./agent.constants');
const { Model } = require('../../constants');

const modelName = Model.Agent;

/**
 * Find by ide or returns an error.
 * @param {string} id Identifier
 * @param {Function} fn Callback function.
 */
async function findOrError(id, fn) {
  const agent = await app.database.findById(modelName, id);
  if (!agent) {
    return app.error(404, 'The agent was not found');
  }
  return fn ? fn(agent) : agent;
}

/**
 * Find all agents.
 */
async function findAll() {
  return app.database.find(modelName);
}

/**
 * Adds a new agent.
 * @param {object} request Request.
 */
async function add(request) {
  const updateData = JSON.parse(request.payload);
  updateData.status = AgentStatus.Ready;
  updateData.domains = [];
  return app.database.save(modelName, updateData);
}

/**
 * Find all settings
 * @param {object} request Request
 */
async function findAllSettings(request) {
  return findOrError(request.params.id, x => x.settings);
}

/**
 * Update settings
 * @param {object} request Request
 */
async function updateSettings(request) {
  return findOrError(request.params.id, agent => {
    agent.settings = JSON.parse(request.payload);
    return app.database.saveItem(agent);
  });
}

/**
 * Find an agent by id.
 * @param {object} request Request
 */
async function findById(request) {
  return findOrError(request.params.id);
}

/**
 * Update an agent by id.
 * @param {object} request Request
 */
async function updateById(request) {
  const agentId = request.params.id;
  const data = JSON.parse(request.payload);
  return app.database.updateById(modelName, agentId, data);
}

/**
 * Find domains by agent id.
 * @param {object} request Request
 */
async function findDomainsByAgentId(request) {
  const agentId = request.params.id;
  const domains = await app.database.find(Model.Domain, { agent: agentId });
  return {
    domains: app.database.processResponse(domains),
    total: domains.length
  };
}

/**
 * Delete an agent by id.
 * @param {object} request Request.
 */
async function deleteById(request) {
  const agentId = request.params.id;
  app.database.remove(Model.Domain, { agent: agentId });
  return app.database.removeById(modelName, agentId);
}

/**
 * Find intents in a domain.
 * @param {object} request Request
 */
async function findIntentsInDomainByIdByAgentId(request) {
  const { start, limit, filter } = request.query;
  const agentId = request.params.id;
  const agent = await app.database.findById(modelName, agentId);
  if (!agent) {
    return app.error(404, 'The agent was not found');
  }
  const { domainId } = request.params;
  const query = {};
  if (domainId) {
    query.domain = domainId;
  }
  if (filter) {
    query.intentName = { $regex: filter, $options: 'i' };
  }

  let intents = await app.database.find(Model.Intent, query);
  const total = intents.length;
  if (start) {
    intents = intents.slice(start);
  }
  if (limit && limit > 0) {
    intents = intents.slice(0, limit - start);
  }
  return {
    intents: app.database.processResponse(intents),
    total
  };
}

/**
 * Find intents by agent id.
 * @param {object} request Request
 */
async function findIntentsByAgentId(request) {
  const { start, limit, filter } = request.query;
  const agentId = request.params.id;
  const agent = await app.database.findById(modelName, agentId);
  if (!agent) {
    return app.error(404, 'The agent was not found');
  }
  const query = { agent: agentId };
  if (filter) {
    query.intentName = { $regex: filter, $options: 'i' };
  }
  let intents = await app.database.find(Model.Intent, query);
  const total = intents.length;
  if (start) {
    intents = intents.slice(start);
  }
  if (limit && limit > 0) {
    intents = intents.slice(0, limit - start);
  }
  return {
    intents: app.database.processResponse(intents),
    total
  };
}

/**
 * Find entities by agent id.
 * @param {object} request Request
 */
async function findEntitiesByAgentId(request) {
  const { start, limit, filter } = request.query;
  const agentId = request.params.id;
  const agent = await app.database.findById(modelName, agentId);
  if (!agent) {
    return app.error(404, 'The agent was not found');
  }
  const query = { agent: agentId };
  if (filter) {
    query.entityName = { $regex: filter, $options: 'i' };
  }
  let entities = await app.database.find(Model.Entity, query);
  const total = entities.length;
  if (start) {
    entities = entities.slice(start);
  }
  if (limit && limit > 0) {
    entities = entities.slice(0, limit - start);
  }
  return {
    entities: app.database.processResponse(entities),
    total
  };
}

/**
 * Find domain by id
 * @param {object} request Request
 */
async function findDomainByIdByAgentId(request) {
  const agentId = request.params.id;
  const agent = await app.database.findById(modelName, agentId);
  if (!agent) {
    return app.error(404, 'The agent was not found');
  }
  const { domainId } = request.params;
  const domain = await app.database.findById(Model.Domain, domainId);
  if (!domain) {
    return app.error(404, 'The domain was not found');
  }
  if (agentId !== domain.agent) {
    return app.error(404, 'The domain was not found in the agent');
  }
  domain.agentName = agent.agentName;
  return domain;
}

/**
 * Find and agent by name.
 * @param {object} request Request
 */
async function findByName(request) {
  const { agentName } = request.params;
  const agents = await app.database.find(modelName, { agentName });
  if (!agents || agents.length === 0) {
    const agent = await app.database.findById(modelName, agentName);
    if (!agent) {
      return app.error(404, 'The agent was not found');
    }
    return agent;
  }
  return agents[0];
}

/**
 * Find intent by domain and agent.
 * @param {object} request Request
 */
async function findIntentByIdInDomainByIdByAgentId(request) {
  const { domainId, intentId } = request.params;
  const intent = await app.database.findById(Model.Intent, intentId);
  if (!intent) {
    return app.error(404, 'The intent was not found');
  }
  const agentId = request.params.id;
  const agent = await app.database.findById(modelName, agentId);
  if (!agent) {
    return app.error(404, 'The agent was not found');
  }
  const domain = await app.database.findById(Model.Domain, domainId);
  if (!domain) {
    return app.error(404, 'The domain was not found');
  }
  if (agentId !== domain.agent) {
    return app.error(404, 'The domain was not found in the agent');
  }
  intent.agentName = agent.agentName;
  intent.domainName = domain.domainName;
  return intent;
}

/**
 * Find scenario by domain and agent.
 * @param {object} request Request
 */
async function findIntentScenarioInDomainByIdByAgentId(request) {
  const agentId = request.params.id;
  const agent = await app.database.findById(modelName, agentId);
  if (!agent) {
    return app.error(404, 'The agent was not found');
  }
  const { domainId, intentId } = request.params;
  const domain = await app.database.findById(Model.Domain, domainId);
  if (!domain) {
    return app.error(404, 'The domain was not found');
  }
  const intent = await app.database.findById(Model.Intent, intentId);
  if (!intent) {
    return app.error(404, 'The intent was not found');
  }
  const scenario = await app.database.findOne(Model.Scenario, { intent: intentId });
  if (!scenario) {
    return app.error(404, 'The scenario was not found');
  }
  scenario.agentName = agent.agentName;
  scenario.domainName = domain.domainName;
  scenario.intentName = intent.intentName;
  return scenario;
}

/**
 * Find entity by id.
 * @param {*} request Request
 */
async function findEntityByIdByAgentId(request) {
  const agentId = request.params.id;
  const agent = await app.database.findById(modelName, agentId);
  if (!agent) {
    return app.error(404, 'The agent was not found');
  }
  const { entityId } = request.params;
  const entity = await app.database.findById(Model.Entity, entityId);
  if (!entity) {
    return app.error(404, 'The entity was not found');
  }
  if (entity.agent !== agentId) {
    return app.error(404, 'The entity was not found at the given agent');
  }
  entity.agentName = agent.agentName;
  return entity;
}

/**
 * Train an agent.
 * @param {object} request Request
 */
async function train(request) {
  const agentId = request.params.id;
  if (!app.existsTraining(agentId)) {
    const training = await app.database.findOne(Model.Training, {
      'any.agentId': agentId
    });
    if (training) {
      const model = JSON.parse(training.any.model);
      app.loadTraining(agentId, model);
    }
  }
  const agent = await app.database.findById(modelName, agentId);
  if (!agent) {
    return app.error(404, 'The agent was not found');
  }
<<<<<<< HEAD

=======
>>>>>>> 9b9fd618
  const domains = await app.database.find(Model.Domain, { agent: agentId });
  const entities = await app.database.find(Model.Entity, { agent: agentId });
  const intents = await app.database.find(Model.Intent, { agent: agentId });
  const scenarios = await app.database.find(Model.Scenario, { agent: agentId });
  const data = {
    agent,
    domains,
    intents,
    scenarios,
    entities
  };
  if (agent.status !== AgentStatus.Training) {
    agent.status = AgentStatus.Training;
    app.database.saveItem(agent);
    let model = await app.train(data);
    if (model) {
      await app.database.deleteMany(Model.Training, { 'any.agentId': agentId });
      model = JSON.stringify(model);
      await app.database.save(Model.Training, { any: { agentId, model } });
    }
    agent.lastTraining = new Date();
    agent.status = AgentStatus.Ready;
    return app.database.saveItem(agent);
  }
  return {};
}

/**
 * Converse with an agent.
 * @param {object} request Request.
 */
async function converse(request) {
  const agentId = request.params.id;
  if (!app.existsTraining(agentId)) {
    const training = await app.database.findOne(Model.Training, {
      'any.agentId': agentId
    });
    if (!training) {
      return app.error(404, 'Agent training not found');
    }
    const model = JSON.parse(training.any.model);
    app.loadTraining(agentId, model);
  }
  const { sessionId } = request.query;
  const { text } = request.query;
  let sessionAny = await app.database.findOne(Model.Session, {
    'any.agentId': agentId,
    'any.sessionId': sessionId
  });
  if (!sessionAny) {
    sessionAny = {
      any: {
        agentId,
        sessionId,
        context: {}
      }
    };
  }
  const answer = await app.converse(agentId, sessionAny.any, text);
  answer.textResponse = answer.answer;
<<<<<<< HEAD
  await app.database.save(Model.Session, sessionAny.any);
=======
  await app.database.save(Model.Session, sessionAny);
>>>>>>> 9b9fd618
  return answer;
}

async function readContentHierarchyFromDb(agentId, headers) {
  const contentMatrix = [headers];
  const agent = await app.database.findById(Model.Agent, agentId);
  const domains = await app.database.find(Model.Domain, { agent: agentId });
  const agentsPrefix = [agent.agentName, agent._id];

  for(let domain of domains) {
    const { domainName, language, status } = domain;
    const domainPrefix = [...agentsPrefix, domainName, domain._id, language, status];

    const intents = await app.database.find(Model.Intent, { agent: agentId, domain: domain._id });

    for(let intent of intents) {
      const { intentName } = intent;
      const intentPrefix = [...domainPrefix, intentName, intent._id];

      intent.examples.forEach(example => {
        contentMatrix.push(intentPrefix.concat([RowType.Example, example.userSays]));
      });

      const scenarios = await app.database.find(Model.Scenario, { agent: agentId, domain: domain._id, intent: intent._id });

      if (scenarios.length) {
        scenarios[0].intentResponses.forEach(response => {
          contentMatrix.push(intentPrefix.concat([RowType.Response, response]));
        });
      }
    }
  }
  return contentMatrix;
}

async function generateCsvContent(agentId) {
  const { headers } = exportSettings.csv;
  const contentMatrix = await readContentHierarchyFromDb(agentId, headers);
  const { sep } = exportSettings.csv;
  let content = '';

  contentMatrix.forEach(row => {
    content += `"${row.join(`"${sep}"`)}"\n`;
  });

  return content;
}

async function generateContent(agentId, format) {
  let content;

  if (format === Format.csv) {
    content = await generateCsvContent(agentId);
  } else {
    throw new UnknownFormatException();
  }

  return content;
}

async function exportContent(request, h) {
  const agentId = request.params.id;
  const { format } = request.query;
  const outputFormat = format ? format.toLowerCase() : Format.default;
  const timestamp = new Date().getTime();
  const filename = `${timestamp}-${Model.Agent}.${outputFormat}`;
  let responseBundle;

  try {
    const content = await generateContent(agentId, outputFormat);
    const response = h.response(content);

    response.headers['Content-disposition'] = `attachment; filename=${filename}`;
    response.headers['Content-type'] = `application/octet-stream; charset=utf-8; header=present;`;
    response.type('application/octet-stream');
    responseBundle = new FileBundle(response);
  } catch(error) {
    responseBundle = error;
  }

  return responseBundle;
}

module.exports = {
  findOrError,
  findAll,
  add,
  findAllSettings,
  updateSettings,
  findById,
  updateById,
  findDomainsByAgentId,
  deleteById,
  findIntentsInDomainByIdByAgentId,
  findIntentsByAgentId,
  findEntitiesByAgentId,
  findDomainByIdByAgentId,
  findByName,
  findIntentByIdInDomainByIdByAgentId,
  findIntentScenarioInDomainByIdByAgentId,
  findEntityByIdByAgentId,
  train,
<<<<<<< HEAD
  converse
=======
  converse,
  exportContent
>>>>>>> 9b9fd618
};<|MERGE_RESOLUTION|>--- conflicted
+++ resolved
@@ -349,10 +349,7 @@
   if (!agent) {
     return app.error(404, 'The agent was not found');
   }
-<<<<<<< HEAD
-
-=======
->>>>>>> 9b9fd618
+
   const domains = await app.database.find(Model.Domain, { agent: agentId });
   const entities = await app.database.find(Model.Entity, { agent: agentId });
   const intents = await app.database.find(Model.Intent, { agent: agentId });
@@ -413,11 +410,7 @@
   }
   const answer = await app.converse(agentId, sessionAny.any, text);
   answer.textResponse = answer.answer;
-<<<<<<< HEAD
-  await app.database.save(Model.Session, sessionAny.any);
-=======
   await app.database.save(Model.Session, sessionAny);
->>>>>>> 9b9fd618
   return answer;
 }
 
@@ -520,10 +513,6 @@
   findIntentScenarioInDomainByIdByAgentId,
   findEntityByIdByAgentId,
   train,
-<<<<<<< HEAD
-  converse
-=======
   converse,
   exportContent
->>>>>>> 9b9fd618
 };