/*
 * Copyright (c) AXA Group Operations Spain S.A.
 *
 * Permission is hereby granted, free of charge, to any person obtaining
 * a copy of this software and associated documentation files (the
 * "Software"), to deal in the Software without restriction, including
 * without limitation the rights to use, copy, modify, merge, publish,
 * distribute, sublicense, and/or sell copies of the Software, and to
 * permit persons to whom the Software is furnished to do so, subject to
 * the following conditions:
 *
 * The above copyright notice and this permission notice shall be
 * included in all copies or substantial portions of the Software.
 *
 * THE SOFTWARE IS PROVIDED "AS IS", WITHOUT WARRANTY OF ANY KIND,
 * EXPRESS OR IMPLIED, INCLUDING BUT NOT LIMITED TO THE WARRANTIES OF
 * MERCHANTABILITY, FITNESS FOR A PARTICULAR PURPOSE AND
 * NONINFRINGEMENT. IN NO EVENT SHALL THE AUTHORS OR COPYRIGHT HOLDERS BE
 * LIABLE FOR ANY CLAIM, DAMAGES OR OTHER LIABILITY, WHETHER IN AN ACTION
 * OF CONTRACT, TORT OR OTHERWISE, ARISING FROM, OUT OF OR IN CONNECTION
 * WITH THE SOFTWARE OR THE USE OR OTHER DEALINGS IN THE SOFTWARE.
 */

const mongoose = require('mongoose');
const Joigoose = require('joigoose');

/**
 * Class for the Data Access Layer.
 */
class Database {
	/**
	 * Constructor of the class.
	 * @param {string} url URL to the database.
	 */
	constructor(url) {
		this.url = url || process.env.MONGO_URL_URI || process.env.MONGO_URL;
		mongoose.set('useFindAndModify', false);
		this.joigoose = Joigoose(mongoose);
		this.schemas = {};
		this.schemas.default = mongoose.Schema({ any: Object });
		this.modelSchemas = {};
		this.models = {};
	}

	/**
	 * Connect to the database using mongoose.
	 * @returns {Promise} Promise for connecting.
	 */
	connect() {
		return new Promise((resolve, reject) => {
			mongoose.connect(this.url, { useNewUrlParser: true });
			const db = mongoose.connection;
			db.on('error', () => reject(new Error('Connection error')));
			db.once('open', () => resolve());
		});
	}

<<<<<<< HEAD
  /**
   * Disconnect from the database using mongoose.
   * @returns {Promise} Promise for disconnecting.
   */
  disconnect() {
    return new Promise((resolve, reject) => {
      const finalLambda = err => {
        if (err) {
          reject(err);
        } else {
          resolve();
        }
      };
      // mongoose.disconnect(finalLambda);
      mongoose.connection.close(finalLambda);
    });
  }

  /**
   * Add a mongoose schema based on the Joi schema.
   * @param {string} name Schema name.
   * @param {object} joiSchema Joi Schema.
   */
  addSchema(name, joiSchema) {
    this.schemas[name] = new mongoose.Schema(this.joigoose.convert(joiSchema));
  }
=======
	/**
	 * Add a mongoose schema based on the Joi schema.
	 * @param {string} name Schema name.
	 * @param {object} joiSchema Joi Schema.
	 */
	addSchema(name, joiSchema) {
		this.schemas[name] = new mongoose.Schema(this.joigoose.convert(joiSchema));
	}
>>>>>>> a16c0112

	/**
	 * Gets an schema given its name.
	 * @param {string} name Schema name.
	 * @returns {object} Schema instance.
	 */
	getSchema(name) {
		return this.schemas[name] || this.schemas.default;
	}

	/**
	 * Indicates if a given schema name has the default schema.
	 * @param {string} name Schema name
	 * @returns {boolean} True if is the default schema, false otherwise.
	 */
	isDefault(name) {
		return this.getSchema(name) === this.schemas.default;
	}

	/**
	 * Add a model given the name and the schema.
	 * @param {string} name Model name.
	 * @param {object} schema Schema instance.
	 */
	addModel(name, schema) {
		let schemaName;
		if (typeof schema === 'object') {
			schemaName = name;
			this.addSchema(schemaName, schema);
		} else {
			schemaName = schema;
		}
		this.modelSchemas[name] = this.getSchema(schemaName);
		this.models[name] = mongoose.model(name, this.modelSchemas[name]);
	}

	/**
	 * Find data in the database.
	 * @param {string} name Model name.
	 * @param {object} condition Condition for the search.
	 * @param {object} projection Projection for the search.
	 * @param {object} options Options for the search.
	 * @return {Promise<object[]>} Array of documents found.
	 */
	find(name, condition, projection, options) {
		return new Promise((resolve, reject) => {
			const Model = this.models[name];
			if (!Model) {
				return reject(new Error(`Model not found ${name}`));
			}
			Model.find(condition || {}, projection, options, (err, docs) => {
				if (err) {
					return reject(err);
				}
				if (!docs || docs.length === 0) {
					return resolve([]);
				}
				return resolve(docs);
			});
			return undefined;
		});
	}

	/**
	 * Find one document
	 * @param {string} name Model name.
	 * @param {object} criteria Criteria instance.
	 * @returns {Promise<object>} Found document.
	 */
	findOne(name, criteria = {}) {
		return new Promise((resolve, reject) => {
			const Model = this.models[name];
			if (!Model) {
				return reject(new Error(`Model not found ${name}`));
			}
			Model.findOne(criteria, (err, doc) => {
				if (err) {
					return reject(err);
				}
				return resolve(doc);
			});
			return undefined;
		});
	}

	/**
	 * Find one document by identifier.
	 * @param {string} name Model name.
	 * @param {string} id Unique identifier.
	 * @return {Promise<object>} Document found.
	 */
	findById(name, id) {
		return new Promise((resolve, reject) => {
			const Model = this.models[name];
			if (!Model) {
				return reject(new Error(`Model not found ${name}`));
			}
			Model.findById(id, (err, doc) => {
				if (err) {
					return reject(err);
				}
				return resolve(doc);
			});
			return undefined;
		});
	}

	/**
	 * Delete one document by id.
	 * @param {string} name Model name.
	 * @param {string} id Identifier of the document.
	 * @return {Promise<object>} Promise for removal.
	 */
	removeById(name, id) {
		return new Promise((resolve, reject) => {
			const Model = this.models[name];
			if (!Model) {
				return reject(new Error(`Model not found ${name}`));
			}
			Model.findByIdAndRemove(id, (err, result) => {
				if (err) {
					return reject(err);
				}
				return resolve(result);
			});
			return undefined;
		});
	}

	/**
	 * Remove from a collection by condition.
	 * @param {string} name Model name.
	 * @param {object} condition Condition.
	 * @returns {Promise<object>} Promise for removal.
	 */
	remove(name, condition) {
		return new Promise((resolve, reject) => {
			const Model = this.models[name];
			if (!Model) {
				return reject(new Error(`Model not found ${name}`));
			}
			Model.deleteMany(condition, (err, result) => {
				if (err) {
					return reject(err);
				}
				return resolve(result);
			});
			return undefined;
		});
	}

	/**
	 * Save a document into a collection.
	 * @param {string} name Model name.
	 * @param {object} data Payload of the data.
	 * @return {Promise<object>} Promise for saving.
	 */
	save(name, data) {
		return new Promise((resolve, reject) => {
			const Model = this.models[name];
			if (!Model) {
				return reject(new Error(`Model not found ${name}`));
			}
			const item = new Model(data);
			item.save((err, value) => {
				if (err) {
					return reject(err);
				}
				return resolve(value);
			});
			return undefined;
		});
	}

	/**
	 * Save content into a collection.
	 * @param {object} item Item to be saved.
	 * @returns {Promise<object>} Promise for saving.
	 */
	saveItem(item) {
		return new Promise((resolve, reject) => {
			item.save((err, doc) => {
				if (err) {
					return reject(err);
				}
				return resolve(doc);
			});
		});
	}

	/**
	 * Update a document given the identifier.
	 * @param {string} name Model name.
	 * @param {string} id Identifier of the document.
	 * @param {object} data Data to be saved.
	 * @returns {Promise<object>} Promise for updating.
	 */
	updateById(name, id, data) {
		return new Promise((resolve, reject) => {
			const Model = this.models[name];
			if (!Model) {
				return reject(new Error(`Model not found ${name}`));
			}
			Model.findOneAndUpdate({ _id: id }, { $set: data }, { new: true }, (err, doc) => {
				if (err) {
					return reject(err);
				}
				return resolve(doc);
			});
			return undefined;
		});
	}

	/**
	 * Delete documents given a condition.
	 * @param {string} name Model name.
	 * @param {object} condition Condition.
	 * @returns {Promise<object>} Promise for deletion.
	 */
	deleteMany(name, condition) {
		return new Promise((resolve, reject) => {
			const Model = this.models[name];
			if (!Model) {
				return reject(new Error(`Model not found ${name}`));
			}
			Model.deleteMany(condition || {}, err => {
				if (err) {
					return reject(err);
				}
				return resolve();
			});
			return undefined;
		});
	}

	/**
	 * Process a response cloning it and removing non needed fields.
	 * @param {object} response Response to be processed.
	 * @returns {object} Processed response.
	 */
	processResponse(response) {
		if (!response) {
			return undefined;
		}
		if (Array.isArray(response)) {
			return response.map(x => this.processResponse(x));
		}
		/* eslint-disable no-underscore-dangle */
		const result = Object.assign({}, response._doc ? response._doc : response);
		if (result._id) {
			result.id = result._id;
			delete result._id;
			delete result.__v;
		}
		/* eslint-enable no-underscore-dangle */
		return result;
	}
}

module.exports = Database;<|MERGE_RESOLUTION|>--- conflicted
+++ resolved
@@ -55,7 +55,6 @@
 		});
 	}
 
-<<<<<<< HEAD
   /**
    * Disconnect from the database using mongoose.
    * @returns {Promise} Promise for disconnecting.
@@ -82,8 +81,8 @@
   addSchema(name, joiSchema) {
     this.schemas[name] = new mongoose.Schema(this.joigoose.convert(joiSchema));
   }
-=======
-	/**
+
+  /**
 	 * Add a mongoose schema based on the Joi schema.
 	 * @param {string} name Schema name.
 	 * @param {object} joiSchema Joi Schema.
@@ -91,7 +90,6 @@
 	addSchema(name, joiSchema) {
 		this.schemas[name] = new mongoose.Schema(this.joigoose.convert(joiSchema));
 	}
->>>>>>> a16c0112
 
 	/**
 	 * Gets an schema given its name.
