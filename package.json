{
  "name": "nlpjs-app",
  "version": "1.3.2",
  "description": "Application to help you train your agents for bots, done using NLP.js.",
  "main": "./server/index.js",
  "scripts": {
    "lint": "eslint .",
    "lintfix": "eslint --fix .",
    "pretty": "prettier --write server/**.js server/**/*.js",
    "test": "eslint lib/** && jest --coverage --maxWorkers=4",
    "start": "node ."
  },
  "author": {
    "email": "jesus.seijas@axa.com",
    "name": "Jesus Seijas"
  },
  "maintainers": [
    {
      "email": "jesus.seijas@axa.com",
      "name": "Jesus Seijas"
    },
    {
      "email": "eric.lara@axa.com",
      "name": "Eric Lara"
    }
  ],
  "license": "MIT",
  "repository": {
    "type": "git",
    "url": "https://github.com/axa-group/nlp.js-app.git"
  },
  "dependencies": {
    "@hapi/hapi": "^18.4.0",
    "braces": "^2.3.2",
    "dotenv": "^6.1.0",
    "hapi-swagger": "^9.1.2",
    "hapi-swagger-static": "^2.0.12",
    "inert": "^5.1.3",
    "joi": "^14.3.1",
    "joigoose": "^4.0.8",
    "lodash": "^4.17.15",
    "mongoose": "^5.7.8",
    "node-nlp": "^3.10.2",
    "pino": "^5.13.4",
    "pino-pretty": "^3.2.2",
    "vision": "^5.4.4"
  },
  "devDependencies": {
    "coveralls": "^3.0.6",
    "cz-conventional-changelog": "^2.1.0",
    "eslint": "^5.16.0",
    "eslint-config-airbnb-base": "^13.1.0",
    "eslint-config-prettier": "^3.1.0",
    "eslint-plugin-import": "^2.14.0",
    "eslint-plugin-jest": "^21.22.0",
    "eslint-plugin-prettier": "^3.0.0",
    "husky": "^1.1.0",
    "jest": "^24.9.0",
    "jsdoc": "^3.6.3",
    "lint-staged": "^7.3.0",
    "merge": "^1.2.1",
    "prettier": "^1.14.3",
    "serverless": "^1.53.0"
  },
  "jest": {
    "verbose": true,
    "testURL": "http://localhost/",
    "collectCoverageFrom": [
      "src/**.js"
    ],
    "coverageDirectory": "coverage",
    "testEnvironment": "node"
  },
  "lint-staged": {
    "*.js": [
      "prettier --write",
      "eslint --fix",
      "git add"
    ]
<<<<<<< HEAD
  },
  "dependencies": {
    "aws-sdk": "^2.539.0",
    "braces": "^2.3.2",
    "dotenv": "^6.1.0",
    "hapi": "^17.6.0",
    "hapi-swagger": "^9.1.2",
    "hapi-swagger-static": "^2.0.12",
    "inert": "^5.1.3",
    "joi": "^14.3.1",
    "joigoose": "^4.0.8",
    "lalalambda": "^1.0.0",
    "lodash": "^4.17.15",
    "mongoose": "^5.3.4",
    "node-nlp": "^3.10.0",
    "pino": "^5.13.4",
    "pino-pretty": "^3.2.2",
    "uuid": "^3.3.3",
    "vision": "^5.4.4"
=======
>>>>>>> bd8c8105
  }
}<|MERGE_RESOLUTION|>--- conflicted
+++ resolved
@@ -1,6 +1,6 @@
 {
   "name": "nlpjs-app",
-  "version": "1.3.2",
+  "version": "1.3.3",
   "description": "Application to help you train your agents for bots, done using NLP.js.",
   "main": "./server/index.js",
   "scripts": {
@@ -31,6 +31,7 @@
   },
   "dependencies": {
     "@hapi/hapi": "^18.4.0",
+    "aws-sdk": "^2.539.0",
     "braces": "^2.3.2",
     "dotenv": "^6.1.0",
     "hapi-swagger": "^9.1.2",
@@ -38,6 +39,7 @@
     "inert": "^5.1.3",
     "joi": "^14.3.1",
     "joigoose": "^4.0.8",
+    "lalalambda": "^1.0.0",
     "lodash": "^4.17.15",
     "mongoose": "^5.7.8",
     "node-nlp": "^3.10.2",
@@ -77,27 +79,5 @@
       "eslint --fix",
       "git add"
     ]
-<<<<<<< HEAD
-  },
-  "dependencies": {
-    "aws-sdk": "^2.539.0",
-    "braces": "^2.3.2",
-    "dotenv": "^6.1.0",
-    "hapi": "^17.6.0",
-    "hapi-swagger": "^9.1.2",
-    "hapi-swagger-static": "^2.0.12",
-    "inert": "^5.1.3",
-    "joi": "^14.3.1",
-    "joigoose": "^4.0.8",
-    "lalalambda": "^1.0.0",
-    "lodash": "^4.17.15",
-    "mongoose": "^5.3.4",
-    "node-nlp": "^3.10.0",
-    "pino": "^5.13.4",
-    "pino-pretty": "^3.2.2",
-    "uuid": "^3.3.3",
-    "vision": "^5.4.4"
-=======
->>>>>>> bd8c8105
   }
 }