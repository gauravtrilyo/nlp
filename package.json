--- conflicted
+++ resolved
@@ -25,12 +25,8 @@
     "jsdoc": "^3.6.3",
     "lint-staged": "^7.3.0",
     "merge": "^1.2.1",
-<<<<<<< HEAD
     "prettier": "^1.14.3",
     "serverless": "^1.53.0"
-=======
-    "prettier": "^1.18.2"
->>>>>>> 263e72b9
   },
   "jest": {
     "verbose": true,
@@ -55,26 +51,16 @@
     "hapi": "^17.6.0",
     "hapi-swagger": "^9.1.2",
     "hapi-swagger-static": "^2.0.12",
-<<<<<<< HEAD
-    "inert": "^5.1.0",
-    "joi": "^14.0.0",
-    "joigoose": "^4.0.2",
-    "lalalambda": "^1.0.0",
-    "lodash": "^4.17.13",
-    "mongoose": "^5.3.4",
-    "node-nlp": "^3.9.0",
-    "uuid": "^3.3.3",
-    "vision": "^5.4.0"
-=======
     "inert": "^5.1.3",
     "joi": "^14.3.1",
     "joigoose": "^4.0.8",
+    "lalalambda": "^1.0.0",
     "lodash": "^4.17.15",
     "mongoose": "^5.3.4",
-    "node-nlp": "^3.9.0",
+    "node-nlp": "^3.10.0",
     "pino": "^5.13.4",
     "pino-pretty": "^3.2.2",
+    "uuid": "^3.3.3",
     "vision": "^5.4.4"
->>>>>>> 263e72b9
   }
 }