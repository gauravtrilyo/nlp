{
  "name": "dost-server",
  "version": "0.0.2",
  "description": "Server part for the DOST project",
  "author": "jesus.seijas@axa-groupsolutions.com",
  "license": "MIT",
  "scripts": {
    "install:all": "npm install --cwd ./client && npm install",
    "start": "ts-node -r tsconfig-paths/register -r dotenv/config server/src/main.ts",
    "start:dev": "nodemon",
    "build": "rimraf -rf dist && tsc",
    "prestart:prod": "npm run build",
    "start:prod": "node -r dotenv/config dist/server/main.js",
    "prestart:hmr": "npm run build",
    "start:hmr": "node -r dotenv/config dist/server/main.hmr.js",
    "test": "jest",
    "test:cov": "jest --coverage",
    "test:e2e": "jest --config ./server/test/jest-e2e.json",
    "lint": "tslint -p tsconfig.json -c tslint.json",
    "security": "nsp check",
    "format": "prettier --write \"server/src/**/*.ts\"",
    "docs": "compodoc -p tsconfig.json"
  },
  "dependencies": {
    "@nestjs/common": "^5.3.5",
    "@nestjs/core": "^5.3.4",
    "@nestjs/jwt": "^0.1.3",
    "@nestjs/passport": "^5.0.2",
    "@nestjs/typeorm": "^5.2.0",
    "bcrypt": "^3.0.0",
    "compression": "^1.7.3",
    "dotenv": "^6.0.0",
    "fastify-formbody": "^2.0.0",
    "helmet": "^3.13.0",
    "lodash.pick": "^4.4.0",
    "moment": "^2.22.2",
    "mongodb": "^3.1.4",
<<<<<<< HEAD
    "passport": "^0.4.0",
    "passport-jwt": "^4.0.0",
    "rand-token": "^0.4.0",
=======
    "pretty-error": "^2.1.1",
>>>>>>> 0de0e19e
    "reflect-metadata": "^0.1.12",
    "rimraf": "^2.6.2",
    "rxjs": "^6.0.0",
    "typeorm": "^0.2.7",
    "typescript": "^2.6.2",
    "winston": "^3.1.0"
  },
  "devDependencies": {
    "@compodoc/compodoc": "^1.1.5",
    "@nestjs/testing": "^5.0.0",
    "@types/express": "^4.0.39",
    "@types/jest": "^21.1.8",
    "@types/node": "^9.3.0",
    "@types/supertest": "^2.0.4",
    "husky": "^0.14.3",
    "jest": "^21.2.1",
    "nodemon": "^1.14.1",
    "nsp": "^3.2.1",
    "prettier": "^1.11.1",
    "supertest": "^3.0.0",
    "ts-jest": "^21.2.4",
    "ts-loader": "^4.1.0",
    "ts-node": "^4.1.0",
    "tsconfig-paths": "^3.1.1",
    "tslint": "^5.11.0",
    "tslint-config-airbnb": "^5.11.0",
    "tslint-config-prettier": "^1.15.0"
  },
  "husky": {
    "hooks": {
      "pre-commit": "npm run format && npm run lint",
      "pre-push": "npm run test && npm run security"
    }
  },
  "jest": {
    "moduleFileExtensions": [
      "js",
      "json",
      "ts"
    ],
    "rootDir": "server/src",
    "testRegex": ".spec.ts$",
    "transform": {
      "^.+\\.(t|j)s$": "ts-jest"
    },
    "coverageDirectory": "../coverage"
  }
}<|MERGE_RESOLUTION|>--- conflicted
+++ resolved
@@ -35,13 +35,10 @@
     "lodash.pick": "^4.4.0",
     "moment": "^2.22.2",
     "mongodb": "^3.1.4",
-<<<<<<< HEAD
     "passport": "^0.4.0",
     "passport-jwt": "^4.0.0",
     "rand-token": "^0.4.0",
-=======
     "pretty-error": "^2.1.1",
->>>>>>> 0de0e19e
     "reflect-metadata": "^0.1.12",
     "rimraf": "^2.6.2",
     "rxjs": "^6.0.0",
